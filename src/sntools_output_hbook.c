--- conflicted
+++ resolved
@@ -167,12 +167,8 @@
 
 
 // globals
-<<<<<<< HEAD
-#define HBOOK_MEM  1000000
-=======
 // xxx mark delete #define HBOOK_MEM  1000000
 #define HBOOK_MEM  500000
->>>>>>> 3a23a192
 struct pawC  { float hmem[HBOOK_MEM];  } pawc_ ;
 //struct Quest { int   iquest[100]; } quest_ ;
 
