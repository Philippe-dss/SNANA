// Created Jun 2022
// Tools to interpolate zPDF quantiles and return probability.
//
#include <gsl/gsl_errno.h>
#include <gsl/gsl_spline.h> 

#include "sntools.h"
#include "sntools_zPDF_spline.h"

#include <sys/types.h>
#include <sys/stat.h>

void init_zPDF_spline(int N_Q, double* percentile_list, double* zphot_q_list, 
		      char *cid) {
  // created Jun 2022 R. Chen
  // Initialize spline interpolate for photo-z quantiles
  // allocate interpolation accelerator and gsl_spline object
  //
  // Jan 9, 2024: pass SNID to use for messaging.

  char fnam[] = "init_zPDF_spline";
<<<<<<< HEAD
  int i,i2;
=======
>>>>>>> 05d68ccd

  // ------ BEGIN ---------

  zCDF_spline.acc    = gsl_interp_accel_alloc();
  zCDF_spline.spline = gsl_spline_alloc(gsl_interp_cspline, N_Q);
  zCDF_spline.zmin   = zphot_q_list[0];
  zCDF_spline.zmax   = zphot_q_list[N_Q-1];
  zCDF_spline.dz     = (zCDF_spline.zmax - zCDF_spline.zmin)/20.0; // Warning -- hack
  
  // check that percentile list covers 0 and 1.0
  double P0 = percentile_list[0];
  if (P0 > 1.0e-4) {
    sprintf(c1err,"First percentile prob = %le for CID=%s", P0, cid);
    sprintf(c2err,"Expecting prob ~ 0");
    errmsg(SEV_FATAL, 0, fnam, c1err, c2err); 
  }

  double P1 = percentile_list[N_Q-1];
  if (P1 < 0.999) {
    sprintf(c1err,"Last percentile prob = %le for CID=%s", P1, cid);
    sprintf(c2err,"Expecting prob ~ 1.0");
    errmsg(SEV_FATAL, 0, fnam, c1err, c2err);
  }

  for(i = 1; i<N_Q; i++){
    bool check_1 = percentile_list[i]>percentile_list[i-1];
    bool check_2 = zphot_q_list[i]>zphot_q_list[i-1];
    if(! check_1 || ! check_2){
      print_preAbort_banner(fnam);
      dump_zPDF(N_Q, percentile_list, zphot_q_list, cid);
      sprintf(c1err,"Quantile information is not monotinically incerasing for CID=%s", cid);
      sprintf(c2err,"Check both z and percentile in datafile");
      errmsg(SEV_FATAL, 0, fnam, c1err, c2err);
    }
  } 

  
  
  // intialize spline
  gsl_spline_init(zCDF_spline.spline, zphot_q_list, percentile_list, N_Q);

  // - - - - 
  double zmin, zmax, dz, z, pdf, pdf_max = 0.0;
  zmin = zphot_q_list[0] ;
  zmax = zphot_q_list[N_Q-1] ;
  dz   = zCDF_spline.dz ;
  for( z = zmin; z <= zmax; z += dz ) {
    pdf = gsl_spline_eval_deriv(zCDF_spline.spline, z, zCDF_spline.acc);
    if ( pdf > pdf_max ) { pdf_max = pdf; }
  }
  zCDF_spline.pdf_max = pdf_max;
  printf(" zPhot-quantile pdf(max) = %.2f  for CID = %s\n", pdf_max, cid);
  fflush(stdout);

} // END OF init_zPDF_spline

double eval_zPDF_spline(double z) {
  // created Jun 2022 R. Chen
  // Returns PDF probability at redshift z
  // Must call init_zPDF_spline before calling this function
  //
  // Jan 9 2024 RK : pdf /= pdf_max

  double pdf,z0,z1,cdf0,cdf1;
  double dz = zCDF_spline.dz;
  char fnam[] = "eval_zPDF_spline";
  // BEGIN
  if (z < zCDF_spline.zmin || z > zCDF_spline.zmax )  {
    pdf=0.0 ;
  }
  else {
    z0 = z1 = z;
    if ( z+dz < zCDF_spline.zmax) { z1 = z+dz ; }
    if ( z-dz > zCDF_spline.zmin) { z0 = z-dz ; }
    pdf = gsl_spline_eval_deriv(zCDF_spline.spline, z, zCDF_spline.acc);

    pdf /= zCDF_spline.pdf_max ; // RK Jan 9 2024: make sure that PDF(MAX)=1.0
    //printf("Derivative PDF value is %lf \n", pdf);
  }
  return pdf ;
} // END OF eval_zPDF_spline

void init_zpdf_spline__(int *N_Q, double* percentile_list, 
			double* zphot_q_list, char *cid){
  init_zPDF_spline(*N_Q, percentile_list, zphot_q_list, cid);
<<<<<<< HEAD
}
double eval_zpdf_spline__(double *z) {
  return eval_zPDF_spline(*z) ; 
}




void dump_zPDF(int N_Q, double* percentile_list, double* zphot_q_list,
	       char *cid){
  int i;
  for(i = 0; i<N_Q; i++){
    printf("Quantile %2d : z = %3f percentile = %3f\n",
	  i,zphot_q_list[i],percentile_list[i]);
    fflush(stdout);
  }
}


=======
}
double eval_zpdf_spline__(double *z) {
  return eval_zPDF_spline(*z) ; 
}
>>>>>>> 05d68ccd
<|MERGE_RESOLUTION|>--- conflicted
+++ resolved
@@ -19,10 +19,8 @@
   // Jan 9, 2024: pass SNID to use for messaging.
 
   char fnam[] = "init_zPDF_spline";
-<<<<<<< HEAD
+
   int i,i2;
-=======
->>>>>>> 05d68ccd
 
   // ------ BEGIN ---------
 
@@ -108,10 +106,10 @@
 void init_zpdf_spline__(int *N_Q, double* percentile_list, 
 			double* zphot_q_list, char *cid){
   init_zPDF_spline(*N_Q, percentile_list, zphot_q_list, cid);
-<<<<<<< HEAD
 }
 double eval_zpdf_spline__(double *z) {
   return eval_zPDF_spline(*z) ; 
+
 }
 
 
@@ -128,9 +126,4 @@
 }
 
 
-=======
-}
-double eval_zpdf_spline__(double *z) {
-  return eval_zPDF_spline(*z) ; 
-}
->>>>>>> 05d68ccd
+
