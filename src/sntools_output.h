--- conflicted
+++ resolved
@@ -36,11 +36,8 @@
 
 
 // define flags for software packages
-<<<<<<< HEAD
-#define USE_HBOOKxxx               
-=======
+
 #define USE_HBOOK               
->>>>>>> 05d68ccd
 #define USE_ROOT        
 #define USE_TEXT  // always leave this on; same logic as for HBOOK,ROOT, ...
 #define USE_MARZ  // always leave this on
