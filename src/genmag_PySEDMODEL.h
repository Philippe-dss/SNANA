--- conflicted
+++ resolved
@@ -5,12 +5,8 @@
 
 // define pre-processor command to use python interface
 
-<<<<<<< HEAD
-#define USE_PYTHON                   
-=======
+
 #define USE_PYTHONxxx                     
->>>>>>> 254c310b
-
 
 // ===========================================
 // global variables
