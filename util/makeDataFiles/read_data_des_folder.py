# Read DES(SMP) data from directory.

import glob
import logging
import os
import shutil
import sys

import yaml
from astropy.io import fits

import makeDataFiles_params as gpar
import makeDataFiles_util as util
from makeDataFiles_base import Program

# - - - - - - - - - - - - - - - - - - -     -
class DataFolderDES(Program):
    def __init__(self, config_inputs) :
        config_data = {}
        logging.info(" Init DataFolderDES class.")
        super().__init__(config_inputs, config_data)

        args          = self.config_inputs['args']  # command line args

        des_folder    = args.des_folder
        SNANA_READER  = util.SNANA_FolderReader(des_folder)
        self.config_data['SNANA_READER'] = SNANA_READER

    def init_read_data(self):

        # init which private variables to keep, along with
        # comment for TEXT file
        private_dict = {
            'DES_numepochs_ml_Y1' : 'Ndetect in Y1 passing autoscan',
            'DES_numepochs_ml_Y2' : 'Ndetect in Y2 passing autoscan',
            'DES_numepochs_ml_Y3' : 'Ndetect in Y3 passing autoscan',
            'DES_numepochs_ml_Y4' : 'Ndetect in Y4 passing autoscan',
            'DES_numepochs_ml_Y5' : 'Ndetect in Y5 passing autoscan',
            'AGN_SCAN'            : 'reject on value = 2'
        }
        self.config_data['SNANA_READER'].init_private_dict(private_dict)

<<<<<<< HEAD
=======
        SNANA_READER = self.config_data['SNANA_READER']
        SNANA_READER.init_private_dict(private_dict)

        # .xyz initialize SMP; read master list ....
        # e.g., check $DES_SMP; else abort.
        # self.config_data['smp_master_list'] = master_list

>>>>>>> 164d4473
        # end init_read_data

    def prep_read_data_subgroup(self, i_subgroup):

        SNANA_READER = self.config_data['SNANA_READER']
        nevt         = SNANA_READER.exec_read(i_subgroup)
        return nevt

        #end prep_read_data_subgroup

    def end_read_data_subgroup(self):
        SNANA_READER = self.config_data['SNANA_READER']
        SNANA_READER.end_read()
        # end end_read_data_subgroup

    def end_read_data(self):
        # global end for reading data
        pass

<<<<<<< HEAD
    def open_snana_fits(self,file_name):
       # check file_name and file_name.gz, and open the file that exists.
       # Function returns hdu pointer and number of rows in table.

        msgerr = []
        file_namegz = f"{file_name}.gz"
        if os.path.exists(file_namegz) :
            hdul = fits.open(file_namegz)
        elif os.path.exists(file_name):
            hdul = fits.open(file_name)
        else:
            msgerr.append(f"Cannot find fits file")
            msgerr.append(f" {file_name}   not")
            msgerr.append(f" {file_namegz} ")
            util.log_assert(False,msgerr)

        NROW = hdul[1].header['NAXIS2']
        return NROW, hdul

    # end open_snana_fits

    def read_event(self, evt):
=======
    def read_event(self, evt ):
>>>>>>> 164d4473

        args         = self.config_inputs['args']  # command line args
        SNANA_READER = self.config_data['SNANA_READER']
        data_dict    = SNANA_READER.get_data_dict(args,evt)

        # MJD_trigger is a private variable, so move it to 
        # nominal SNANA variable. .xyz
        key_private_list = [ 'PRIVATE(DES_mjd_trigger)' ]
        key_head_list    = [ gpar.DATAKEY_MJD_DETECT_FIRST ]
        head_calc        = data_dict['head_calc']
        for key_private, key_head in zip(key_private_list,key_head_list):
            head_calc[key_head] = SNANA_READER.get_data_val(key_private,evt)

        # .xyz read SMP for this SNID and overwrite FLUXCAL[ERR]
        # tricky part: DIFFIMG has ~500 epochs spanning 5 years,
        # but SMP has ~100 epochs spanning 1 season. So need to
        # copy epoch meta-data (SKY,GAIN,ZP,PSF) from original
        # diffimg phot array to final smp array,


        return data_dict

        # end read_event

    def set_dump_flag(self, isn, data_event_dict):
        d_raw = data_event_dict['head_raw']
        zhel  = d_raw['REDSHIFT_HELIO']
        dump_flag = False # isn<200 and zhel < 0.25
        return dump_flag
        # set_dump_flag

<|MERGE_RESOLUTION|>--- conflicted
+++ resolved
@@ -38,10 +38,7 @@
             'DES_numepochs_ml_Y5' : 'Ndetect in Y5 passing autoscan',
             'AGN_SCAN'            : 'reject on value = 2'
         }
-        self.config_data['SNANA_READER'].init_private_dict(private_dict)
 
-<<<<<<< HEAD
-=======
         SNANA_READER = self.config_data['SNANA_READER']
         SNANA_READER.init_private_dict(private_dict)
 
@@ -49,7 +46,6 @@
         # e.g., check $DES_SMP; else abort.
         # self.config_data['smp_master_list'] = master_list
 
->>>>>>> 164d4473
         # end init_read_data
 
     def prep_read_data_subgroup(self, i_subgroup):
@@ -69,32 +65,7 @@
         # global end for reading data
         pass
 
-<<<<<<< HEAD
-    def open_snana_fits(self,file_name):
-       # check file_name and file_name.gz, and open the file that exists.
-       # Function returns hdu pointer and number of rows in table.
-
-        msgerr = []
-        file_namegz = f"{file_name}.gz"
-        if os.path.exists(file_namegz) :
-            hdul = fits.open(file_namegz)
-        elif os.path.exists(file_name):
-            hdul = fits.open(file_name)
-        else:
-            msgerr.append(f"Cannot find fits file")
-            msgerr.append(f" {file_name}   not")
-            msgerr.append(f" {file_namegz} ")
-            util.log_assert(False,msgerr)
-
-        NROW = hdul[1].header['NAXIS2']
-        return NROW, hdul
-
-    # end open_snana_fits
-
-    def read_event(self, evt):
-=======
     def read_event(self, evt ):
->>>>>>> 164d4473
 
         args         = self.config_inputs['args']  # command line args
         SNANA_READER = self.config_data['SNANA_READER']
