#!/usr/bin/env python
# -*- coding: utf-8 -*-
#
#  makeDataFiles_base.py
#
#  Copyright 2021 R. Kessler

"""Base meta-class Program, built to include the basic infrastructre for more
general data file parsers.
"""

# import getpass
# import glob
# import ntpath
# import shutil
# import subprocess
# import time

import os
import sys
import logging
import datetime

# import numpy as np
# import yaml

# from abc import ABC
from abc import abstractmethod


import makeDataFiles_params as gpar
import makeDataFiles_util as util
import write_data_snana as snana

try:
    import write_data_lsst_alert as lsst_alert
except ImportError:
    pass


# =============================================================================
#  Main Meta-Class Program
# =============================================================================
class Program:
    """Structural base meta-Class.
    This is the bare bones logic for the makedatafiles framework
    """

    def __init__(self, config_inputs, config_data):

        self.config_inputs = config_inputs
        self.config_data = config_data
        args = config_inputs['args']

        logging.info("  Base init")

        self.config_data['t_start'] = datetime.datetime.now()

        # init all possible data units
        self.init_data_unit()

        # create top-level outdir
        outdir_list = [
            args.outdir_snana,
            args.outdir_lsst_alert
        ]

        for outdir in outdir_list:
            if outdir is None:
                continue

            if not os.path.exists(outdir):
                logging.info(f" Create top-dir for light curves: {outdir}")
                sys.stdout.flush()
                os.mkdir(outdir)

<<<<<<< HEAD
        #
        self.extend_DATAKEY_LIST(config_inputs)
=======
        # - - - - - - - -
        self.extend_DATAKEY_LIST()
>>>>>>> ad10040b

        # store info for phot varnames
        self.store_varlist_obs()

        # for lsst alert, add extra NOBS_ALERT column to readme_stats
        if args.outdir_lsst_alert:
            gpar.KEYLIST_README_STATS += [gpar.KEYNAME_NOBS_ALERT]

        # end Program __init__

<<<<<<< HEAD
    def init_data_unit(self, config_inputs, config_data):
=======
    def init_data_unit(self):
>>>>>>> ad10040b

        # define every possible data unit here and store them in list.
        # Only units with data will have a directory created.
        # The name in each list is a name that will be part of the
        # folder name.

        args          = self.config_inputs['args']  # user command line args
        nsplit        = args.nsplitran
        isplit_select = args.isplitran  # 1 to nsplit, or -1 for all
        iyear_select  = args.year       # 1-NYEAR, or -1 for all
        field_select  = args.field
        survey        = args.survey
        peakmjd_range      = args.peakmjd_range
        nite_detect_range  = args.nite_detect_range
        outdir_lsst_alert  = args.outdir_lsst_alert

        n_season           = gpar.MXSEASON

        # for MJD-related cuts, set n_season=1 so that there is
        # no explicit season breakdown
        if peakmjd_range is not None:
            n_season = 1
        if nite_detect_range is not None:
            n_season = 1

        unit_name_list   = []
        unit_nevent_list = []
        msgerr           = []

        if isplit_select == 0 or isplit_select > nsplit:
            msgerr = []
            msgerr.append(f"Invalid --isplitran {isplit_select}")
            msgerr.append(f"Valid --isplitran arg range is 1 to {nsplit}")
            util.log_assert(False,msgerr)

        # - - - - - -
        for iseason in range(0, n_season):
            iyear  = iseason + 1    # starts at 1
            if iyear_select > 0 and iyear != iyear_select:
                continue

            for isplit in range(0,nsplit):
                ISPLIT  = -9
                if nsplit > 1:
                    ISPLIT = isplit + 1

                if isplit_select > 0 and ISPLIT != isplit_select:
                    continue

                do_all_seasons = (isplit == 0 or isplit_select>0) and iseason==0
                do_one_season  = (not outdir_lsst_alert)

                # define unit name for all seasons combined
                if do_all_seasons:
                    unit_name = self.assign_data_unit_name(
                        survey,
                        field_select,
                        -1,
                        ISPLIT
                    )
                    unit_name_list.append(unit_name)

                # define unit name for this season/iyear
                if do_one_season:
                    unit_name = \
                        self.assign_data_unit_name(survey, field_select,
                                                   iyear, ISPLIT)
                    unit_name_list.append(unit_name)

        # - - - - - - - - - - -
        # init 'exist' logical to false for each data unit
        n_data_unit      = len(unit_name_list)

        unit_nevent_list = [ 0 ] * n_data_unit

<<<<<<< HEAD
        config_data['data_folder_prefix'] = survey
        config_data['data_unit_name_list'] = unit_name_list
        config_data['data_unit_nevent_list'] = unit_nevent_list
        config_data['n_season'] = n_season
=======
        self.config_data['data_folder_prefix']      = survey
        self.config_data['data_unit_name_list']     = unit_name_list
        self.config_data['data_unit_nevent_list']   = unit_nevent_list
        self.config_data['n_season']                = n_season
>>>>>>> ad10040b

        readme_stats_list = []
        for i in range(0, n_data_unit):
            readme_stats_list.append(util.init_readme_stats())

<<<<<<< HEAD
        config_data['readme_stats_list'] = readme_stats_list
        config_data['NEVT_SPECTRA'] = 0
=======
        self.config_data['readme_stats_list'] = readme_stats_list
        self.config_data['NEVT_SPECTRA']      = 0
>>>>>>> ad10040b
        return
        # end init_data_unit

    def assign_data_unit_name(self, survey, field, iseason, iran):

        name = f"{survey}"

        if field != gpar.FIELD_VOID:
            name += f"_{field}"

        if iseason >= 0:
            name += f"_{gpar.PREFIX_SEASON}{iseason:02d}"

        if iran > 0:
            name += f"_{gpar.PREFIX_SPLIT}{iran:03d}"

        return name
        # end assign_data_unit_name

    def which_data_unit(self, data_dict):

        # use data header info to figure out which data unit.
        # If no data unit is matched, return None
        n_season      = self.config_data['n_season']
        args          = self.config_inputs['args']  # user command line args
        nsplit        = args.nsplitran
        isplit_select = args.isplitran  # 1 to nsplit, or -1 for all
        iyear_select  = args.year       # 1 to nyear, or -1 for all
        field_select  = args.field
        survey        = args.survey
        peakmjd_range    = args.peakmjd_range
        nite_detect_range = args.nite_detect_range

        data_unit_name = None
        d_raw    = data_dict['head_raw']
        d_calc   = data_dict['head_calc']

        SNID       = d_raw[gpar.DATAKEY_SNID]
        RA         = d_raw[gpar.DATAKEY_RA]
        DEC        = d_raw[gpar.DATAKEY_DEC]
        FIELD      = d_raw[gpar.DATAKEY_FIELD]
        PEAKMJD    = d_calc[gpar.DATAKEY_PEAKMJD]
        MJD_DETECT = d_calc[gpar.DATAKEY_MJD_DETECT_FIRST]

        # - - - - - - - - - - - - - - - - -
        # check match for field
        if field_select == gpar.FIELD_VOID:
            match_field = True  # no --field arg
        else:
            match_field = False
            if field_select == FIELD:
                match_field = True

        if not match_field :
            return None

        # - - - - - - - - -
        # check match for season/year

        YY = -1  # no explicit season dependence
        if n_season > 1:
        # create dictionary needed to determine iyear
            small_event_dict = {
                'peakmjd':PEAKMJD,
                'mjd_detect':MJD_DETECT,
                'ra':RA,
                'dec':DEC,
                'field':FIELD
            }
            YY = util.iyear_survey(survey, small_event_dict)

        match_year = True
        if iyear_select > 0:
            match_year = (YY == iyear_select)

        if not match_year:
            return None

        # - - - - - - - - - - - - -
        # check match for split job
        match_split = True
        ISPLIT = -9
        if nsplit > 1:
            iSNID  = int(SNID)
            isplit = iSNID % nsplit       # counter starts at 0
            ISPLIT = isplit + 1           # counter starts at 1
            if isplit_select > 0:
                match_split = (ISPLIT == isplit_select)
        if not match_split:
            return None

        # - - - - - - - -
        data_unit_name  = \
            self.assign_data_unit_name(survey, field_select, YY, ISPLIT)
        data_unit_name_list = \
            self.config_data['data_unit_name_list']

        if data_unit_name not in data_unit_name_list:
            msgerr = []
            msgerr.append(f"Invalid data_unit_name = {data_unit_name}")
            msgerr.append(f"for SNID = {SNID} .")
            msgerr.append(f"RA={RA}  DEC={DEC}  PEAKMJD={PEAKMJD}")
            msgerr.append(f"Valid data_unit_name_list = ")
            msgerr.append(f"    {data_unit_name_list}")
            util.log_assert(False, msgerr)

        # - - - - -
        return data_unit_name
        # end which_data_unit

    def extend_DATAKEY_LIST(self):

        # expand global DATAKEY_LIST_RAW to include filter-dependent
        # HOSTGAL keys.

        survey   = self.config_inputs['args'].survey
        filters  = list(gpar.SURVEY_INFO['FILTERS'][survey])

<<<<<<< HEAD
        #global DATAKEY_LIST_RAW
        prefix_list = [
            gpar.HOSTKEY_PREFIX_MAG,
            gpar.HOSTKEY_PREFIX_MAGERR,
            gpar.HOSTKEY_PREFIX_SB
        ]
        for prefix in prefix_list:
=======
        for prefix in gpar.HOSTKEY_PREFIX_LIST :
>>>>>>> ad10040b
            for band in filters:
                datakey = f"{prefix}_{band}"
                gpar.DATAKEY_LIST_RAW.append(datakey)

        # end load_HOSTKEY_band

    def store_varlist_obs(self):

        # for fakes, tack on true mag to list of variables per obs
<<<<<<< HEAD
        fake      = config_inputs['args'].fake
        survey    = config_inputs['args'].survey
        varnames  = gpar.VARNAMES_OBS
        varfmt    = gpar.VARNAMES_FMT
        val_undef = gpar.VAL_UNDEFINED_LIST

        # xxxx mark delete Nov 14 2021
        #if fake :
        #    varnames   += f" {VARNAME_TRUEMAG}"
        #    varfmt     += f" 8.4f"
        #    val_undef  += VAL_NULL
        # xxxxxxxxx end mark xxxxxxxxx

        # convert space-sep string list into python list
        varlist_obs   = varnames.split()
        varlist_fmt   = varfmt.split()    # format per var
        vallist_undef = val_undef         # already a list

        # check for unfilled PHOT columns to exclude
        for var in self.exclude_varlist_obs():
=======
        survey    = self.config_inputs['args'].survey

        varlist_obs   = gpar.VARNAMES_OBS_LIST    # var names
        varlist_fmt   = gpar.VARNAMES_FMT_LIST    # format per var
        vallist_undef = gpar.VAL_UNDEFINED_LIST   # value for undefined

        # check for unfilled PHOT columns to exclude in output
        for var in self.exclude_varlist_obs() :
>>>>>>> ad10040b
            k          = varlist_obs.index(var)
            temp_obs   = varlist_obs.pop(k)
            temp_fmt   = varlist_fmt.pop(k)
            temp_undef = vallist_undef.pop(k)

<<<<<<< HEAD
        nvar = len(varlist_obs)
        config_data['vallist_undef']  = vallist_undef
        config_data['varlist_fmt']   = varlist_fmt
        config_data['varlist_obs']   = varlist_obs
        config_data['nvar_obs']      = nvar
=======
        nvar    = len(varlist_obs)
        self.config_data['vallist_undef']  = vallist_undef
        self.config_data['varlist_fmt']    = varlist_fmt
        self.config_data['varlist_obs']    = varlist_obs
        self.config_data['nvar_obs']       = nvar
>>>>>>> ad10040b

        #print(f" xxx nvar={nvar}  varlist = {varlist}")

        return

        # end store_varlist_obs

    def append_truemag_obs(self):

        # add true mag variable to list of variables in PHOT table
        # (called by read function of true mag exists; e.g. ,sim or fakes)

        logging.info(f"\t Append {gpar.VARNAME_TRUEMAG} to PHOT table")

        self.config_data['vallist_undef']  += [gpar.VAL_NULL]
        self.config_data['varlist_fmt']    += ["8.4f"]
        self.config_data['varlist_obs']    += [gpar.VARNAME_TRUEMAG]
        self.config_data['nvar_obs']       += 1

        return
    # end add_truemag_obs

    def exclude_varlist_obs(self):
        # return optional list of phot columns to exclude from the
        # output text data files; default is exclude nothing and
        # write out all columns
        return []

    def compute_data_event(self, data_event_dict):

        # compute & append a few varaibles to
        #   data_event_dict['head_raw']
        #   data_event_dict['head_calc']
        # Also count how many spectra and append to data_event_dict

        msgerr   = []
        survey   = self.config_inputs['args'].survey
        d_raw    = data_event_dict['head_raw']
        d_calc   = data_event_dict['head_calc']

        snid     = d_raw[gpar.DATAKEY_SNID]
        zhel     = d_raw[gpar.DATAKEY_zHEL]
        zhel_err = d_raw[gpar.DATAKEY_zHEL_ERR]
        ra       = d_raw[gpar.DATAKEY_RA]
        dec      = d_raw[gpar.DATAKEY_DEC]

<<<<<<< HEAD
        # if fake:
        #     snana_flag_fake = gpar.SNANA_FLAG_FAKE
        # else:
        #     snana_flag_fake = gpar.SNANA_FLAG_DATA

        snana_flag_fake = gpar.SNANA_FLAG_FAKE if fake else gpar.SNANA_FLAG_DATA

        zcmb = util.helio_to_cmb(zhel, ra, dec)
=======
        snana_flag_fake = gpar.SNANA_FLAG_DATA

        # is SIM_MAGOBS columm exists, label data type as FAKE
        # Note that SIMs get labeled as FAKE.
        d_phot = data_event_dict['phot_raw']
        if gpar.VARNAME_TRUEMAG in d_phot:
            snana_flag_fake = gpar.SNANA_FLAG_FAKE

        if zhel > 0.0:
            zcmb      = util.helio_to_cmb(zhel, ra, dec)
        else:
            zcmb = gpar.VAL_NULL
>>>>>>> ad10040b

        # no urgency for loading MWEBV because TEXT->FITS translator
        # computes and stores MWEBV. However, if we want correct MWEBV
        # in the TEXT files, need to compute it here:

        if gpar.DATAKEY_MWEBV in d_calc:
            mwebv     = d_calc[gpar.DATAKEY_MWEBV]
            mwebv_err = d_calc[gpar.DATAKEY_MWEBV_ERR]
        else:
            mwebv     = -9.0
            mwebv_err = -9.0

        # - - - -
        dump_flag = False
        if dump_flag:
            print(f" xxx ------------------------------")
            print(f" xxx DUMP for compute_data_event")
            print(f" xxx SNID={snid}   RA={ra}  DEC={dec}  zhel={zhel:8.5f}")
            if gpar.DATAKEY_zCMB in d_calc:
                zcmb_deja = d_calc[gpar.DATAKEY_zCMB]
                print(f"\t already existing zcmb = {zcmb_deja:8.5f}")
            if gpar.DATAKEY_MWEBV in d_calc:
                mwebv_deja     = d_calc[gpar.DATAKEY_MWEBV]
                mwebv_deja_err = d_calc[gpar.DATAKEY_MWEBV_ERR]
                print(f"\t already existing mwebv = " \
                      f"{mwebv_deja:8.5f} +_ {mwebv_deja_err:8.5f} ")

            print(f" xxx COMPUTE zcmb  = {zcmb:8.5f}")
            print(f" xxx COMPUTE mwebv = {mwebv:8.5f} +_ {mwebv:8.5f}")
            sys.stdout.flush()

        # - - - - - - -
        # load goodies
        d_raw[gpar.DATAKEY_SURVEY] = survey
        d_raw[gpar.DATAKEY_FAKE] = snana_flag_fake

        if survey not in gpar.SURVEY_INFO['FILTERS']:
            msgerr.append(f"{survey} filters not defined")
            msgerr.append(f"Check SURVEY_INFO dictionary in " \
                          f"makeDataFiles_params.py")
            util.log_assert(False, msgerr)
        else:
            d_raw[gpar.DATAKEY_FILTERS] = gpar.SURVEY_INFO['FILTERS'][survey]

        if survey in gpar.SURVEY_INFO['CCD']:
            d_raw[gpar.DATAKEY_NXPIX]   = gpar.SURVEY_INFO['CCD'][survey][0]
            d_raw[gpar.DATAKEY_NYPIX]   = gpar.SURVEY_INFO['CCD'][survey][1]
            d_raw[gpar.DATAKEY_PIXSIZE] = gpar.SURVEY_INFO['CCD'][survey][2]

        d_calc[gpar.DATAKEY_zCMB]      = zcmb
        d_calc[gpar.DATAKEY_zCMB_ERR]  = zhel_err
        d_calc[gpar.DATAKEY_MWEBV]     = mwebv
        d_calc[gpar.DATAKEY_MWEBV_ERR] = mwebv_err

        # if there is no VPEC, tack on default
        if gpar.DATAKEY_VPEC not in d_calc :
            d_calc[gpar.DATAKEY_VPEC]     = gpar.VPEC_DEFAULT[0]
            d_calc[gpar.DATAKEY_VPEC_ERR] = gpar.VPEC_DEFAULT[1]

        # check if there are spectra
        if 'spec_raw' in data_event_dict:
            spec_raw    = data_event_dict['spec_raw']
            n_spectra   = len(spec_raw)
        else:
            # if read source ignores spectra, add empty dictionary
            # to avoid crash later
            data_event_dict['spec_raw'] = {}
            n_spectra = 0

        data_event_dict['n_spectra'] = n_spectra

        return
        # compute_data_event

    def select_subsample(self, data_event_dict):

        # Apply optional subsample selection from command line
        # Return sel = True of False.

        args          = self.config_inputs['args']
        d_raw         = data_event_dict['head_raw']
        d_calc        = data_event_dict['head_calc']

        SNID_raw = d_raw[gpar.DATAKEY_SNID]
        # if SNID_raw.isdigit():
        #     SNID = int(SNID_raw)
        # else:
        #     SNID = SNID_raw

        SNID = int(SNID_raw) if SNID_raw.isdigit() else SNID_raw

        var_dict = {
            gpar.DATAKEY_SNID       : SNID,
            gpar.DATAKEY_RA         : d_raw[gpar.DATAKEY_RA],
            gpar.DATAKEY_DEC        : d_raw[gpar.DATAKEY_DEC],
            gpar.DATAKEY_PEAKMJD    : d_calc[gpar.DATAKEY_PEAKMJD],
            gpar.DATAKEY_MJD_DETECT : d_calc[gpar.DATAKEY_MJD_DETECT_FIRST]
        }
        sel = util.select_subsample(args, var_dict)

        return sel

        # end select_subsample

    def init_phot_dict(self,NOBS):

        # The read_event function for each source should call this
        # function before reading event photometry.
        # Init value = None for each column and observation.
        # If a PHOT variable isn't set, base code sees None value
        # and can take appropriate action (abort, set to -9, etc ...)

        phot_dict   = {}
        phot_dict['NOBS'] = NOBS

        varlist_obs = self.config_data['varlist_obs']
        for varname in varlist_obs:
            phot_dict[varname] = [ None ] * NOBS

        return phot_dict
        # end init_phot_dict

    def init_spec_dict(self,NSPEC):
        spec_dict = {}
        spec_dict['NSPEC'] = NSPEC
        return spec_dict

    def final_summary(self):

        # comput total number of events and number of data units created
        NEVT_TOT  = 0
        NUNIT_TOT = 0
        nevent_list   = self.config_data['data_unit_nevent_list']
        for nevent in nevent_list:
            if nevent == 0 : continue
            NEVT_TOT  += nevent
            NUNIT_TOT += 1

        # get total process time
        t_start = self.config_data['t_start']
        t_end   = datetime.datetime.now()  # xxx self.config_data['t_end']
        t_dif_sec  = (t_end-t_start).total_seconds()

        if t_dif_sec < 20000.0:
            t_dif   = t_dif_sec/60.0
            t_unit  = "minutes"
        else:
            t_dif  = t_dif_sec/3600.0
            t_unit = "hours"


        logging.info("\n FINAL MAKE-DATA-FILE SUMMARY: \n")
        logging.info(f" Total number of data units created: {NUNIT_TOT}")
        logging.info(f" Total number of events written:     {NEVT_TOT}")
        logging.info(f" Total processing time ({t_unit}):    {t_dif:.1f}" )
        sys.stdout.flush()

        # end final_summary

    def screen_update(self, evt, NEVT_TOT):

        if evt == 0:
            return

        if evt < 0:
            #time_0  = datetime.datetime.now()
            #self.config_data['time_0'] =  time_0
            self.config_data['time_0'] = datetime.datetime.now()
            return

        rmd = evt % gpar.NEVT_SCREEN_UPDATE
        if rmd == 0 or evt == NEVT_TOT-1:
            time_0   = self.config_data['time_0']
            time_now = datetime.datetime.now()
            time_dif = (time_now - time_0).total_seconds()
            rate     = int(float(evt)/float(time_dif))
            logging.info(f"\t\t Process evt={evt+1:6d} of {NEVT_TOT} "
                         f" ({rate}/sec)")
            sys.stdout.flush()

        return

    # end screen_update

    def read_data_driver(self):

        args = self.config_inputs['args']  # command line args

        # one-time init
        self.init_read_data()

        NEVT_READ    = 0

        nevent_subgroup = 1  # anything > 0 to pass while block below
        i_subgroup      = 0  # start with this subbroup index

        data_unit_name_list   = self.config_data['data_unit_name_list']

        while nevent_subgroup > 0:

            nevent_subgroup = self.prep_read_data_subgroup(i_subgroup)
            if nevent_subgroup == 0:
                break

            self.screen_update(-1,0)  # init clock for rate monitor

            for evt in range(0, nevent_subgroup):

                NEVT_READ += 1

                # call source-dependent function to read event
                data_event_dict = self.read_event(evt)

                # check optional subsample selection defined by reader;
                # if selection is not evaluated by reader, evaluate here.
                if 'select' in data_event_dict:
                    sel = data_event_dict['select']
                else:
                    # read_event did not select subsample, so do it here.
                    sel = self.select_subsample(data_event_dict)

                if sel is False:
                    continue

                # figure out which data unit
                data_unit_name = self.which_data_unit(data_event_dict)
                if data_unit_name is None:
                    continue

                # add computed variables; e.g., zCMB, MWEBV ...
                self.compute_data_event(data_event_dict)

                # add more info to data event dictionary
                index_unit  = data_unit_name_list.index(data_unit_name)
                data_event_dict['data_unit_name'] = data_unit_name
                data_event_dict['index_unit']     = index_unit

                if args.outdir_snana is not None:
                    snana.write_event_text_snana(args, self.config_data,
                                                 data_event_dict)
                if args.outdir_lsst_alert is not None:
                    lsst_alert.write_event_lsst_alert(args, self.config_data,
                                                      data_event_dict)
                # increment number of events for this data unit

                self.config_data['data_unit_nevent_list'][index_unit] += 1

                self.update_readme_stats(data_event_dict)

                self.screen_update(evt,nevent_subgroup)

                if NEVT_READ >= args.nevt : break

            self.end_read_data_subgroup()
            if NEVT_READ >= args.nevt : break
            i_subgroup += 1

        # - - - - -
        # option end-read tasks; e.g., close data base connection
        self.end_read_data()

        self.walltime_read_data()

        # write auxilary files for each data unit (name);
        # e.g.  LIST and README files.
        # Use aux_file util based on choice of output format.
        nevent_list   = self.config_data['data_unit_nevent_list']
        name_list     = self.config_data['data_unit_name_list']
        for nevent, name in zip(nevent_list, name_list):

            index_unit   = data_unit_name_list.index(name)

            # create yaml file even if there are zero events.
            if args.output_yaml_file:
                self.write_yaml_file(index_unit)

            if nevent == 0 : continue

            if args.outdir_snana:
                snana.write_aux_files_snana(name, args, self.config_data)
            elif args.outdir_lsst_alert:
                lsst_alert.write_summary_lsst_alert(name, self.config_data)

        # end read_data_driver

    def write_yaml_file(self, index_unit):

        # write yaml file to be parsed by pipeline.
        # This is the same file as README file in output directory.
        args         = self.config_inputs['args']
        readme_stats = self.config_data['readme_stats_list'][index_unit]
        t_proc       = self.config_data['t_proc'] # seconds

        # check to add NOBS_ALERT for lsst_alert format.
        # Beware that if zero events are processed,
        # the 'n_alert_write' element doesn't exist
        if args.outdir_lsst_alert :
            key = 'n_alert_write'
            n_alert = 0
            if key in self.config_data:
                n_alert = self.config_data[key]
            readme_stats[gpar.KEYNAME_NOBS_ALERT] = n_alert

        readme_dict = {
            'readme_file'  : args.output_yaml_file,
            'readme_stats' : readme_stats,
            'data_format'  : gpar.FORMAT_TEXT,
            'docana_flag'  : False       # no DOCUMENTATION block
        }
        util.write_readme(args,readme_dict, t_proc )

        # end write_yaml_file

    def walltime_read_data(self):
        # compute wall time (t_proc) since t_start
        t_start = self.config_data['t_start']
        t_end   = datetime.datetime.now()
        t_dif_sec  = (t_end - t_start).total_seconds()
        self.config_data['t_end']      = t_end
        self.config_data['t_proc']     = t_dif_sec
        return
        # end walltime_read_data

<<<<<<< HEAD
    def reset_data_event_dict(self):

        # reset all data values to -9 to ensure that every
        # key gets written to data files, even if read_event
        # code fails to set a value.

        raw_dict  = {}
        calc_dict = {}
        sim_dict  = {}

        for key in gpar.DATAKEY_LIST_RAW:
            raw_dict[key] = -9

        for key in gpar.DATAKEY_LIST_CALC:
            calc_dict[key] = -9

        for key in gpar.DATAKEY_LIST_SIM:
            sim_dict[key] = -9

        return raw_dict, calc_dict, sim_dict

        # end reset_data_event_dict

=======
>>>>>>> ad10040b
    def update_readme_stats(self, data_event_dict):

        head_raw   = data_event_dict['head_raw']
        head_calc  = data_event_dict['head_calc']
        n_spectra  = data_event_dict['n_spectra']
        index_unit = data_event_dict['index_unit']

        # update stats that will eventually written to README file
        specz = -9.0
        photoz = -9.0

        if gpar.HOSTKEY_SPECZ  in head_raw:
            specz  = head_raw[gpar.HOSTKEY_SPECZ]
        if gpar.HOSTKEY_PHOTOZ in head_calc:
            photoz = head_calc[gpar.HOSTKEY_PHOTOZ]

        readme_stats = self.config_data['readme_stats_list'][index_unit]

        readme_stats['NEVT_ALL'] += 1

        if specz > 0.0:
            readme_stats['NEVT_HOSTGAL_SPECZ'] += 1

        if photoz > 0.0:
            readme_stats['NEVT_HOSTGAL_PHOTOZ'] += 1

        if n_spectra > 0:
            key = 'NEVT_SPECTRA'
            readme_stats[key] += 1  # increment this data unit
            self.config_data[key] += 1  # sum over all data units

        # end update_readme_stats

    # ====================================
    @abstractmethod
    def init_read_data(self):   # one-time init
        raise NotImplementedError()

    @abstractmethod
    def end_read_data(self):    # global end for reading data
        raise NotImplementedError()

    @abstractmethod
    def prep_read_data_subgroup(self): # prepare to read subgroup
        raise NotImplementedError()

    @abstractmethod
    def end_read_data_subgroup(self):  # end reading subgroup
        raise NotImplementedError()

    @abstractmethod
    def read_event(self):    # read one event; fill data_dict
        raise NotImplementedError()

    @abstractmethod
    def iyear_data(self, MJD, RA, DEC, FIELD):
        raise NotImplementedError()
<|MERGE_RESOLUTION|>--- conflicted
+++ resolved
@@ -74,13 +74,8 @@
                 sys.stdout.flush()
                 os.mkdir(outdir)
 
-<<<<<<< HEAD
-        #
-        self.extend_DATAKEY_LIST(config_inputs)
-=======
-        # - - - - - - - -
+
         self.extend_DATAKEY_LIST()
->>>>>>> ad10040b
 
         # store info for phot varnames
         self.store_varlist_obs()
@@ -91,11 +86,7 @@
 
         # end Program __init__
 
-<<<<<<< HEAD
-    def init_data_unit(self, config_inputs, config_data):
-=======
     def init_data_unit(self):
->>>>>>> ad10040b
 
         # define every possible data unit here and store them in list.
         # Only units with data will have a directory created.
@@ -171,29 +162,17 @@
 
         unit_nevent_list = [ 0 ] * n_data_unit
 
-<<<<<<< HEAD
-        config_data['data_folder_prefix'] = survey
-        config_data['data_unit_name_list'] = unit_name_list
-        config_data['data_unit_nevent_list'] = unit_nevent_list
-        config_data['n_season'] = n_season
-=======
         self.config_data['data_folder_prefix']      = survey
         self.config_data['data_unit_name_list']     = unit_name_list
         self.config_data['data_unit_nevent_list']   = unit_nevent_list
         self.config_data['n_season']                = n_season
->>>>>>> ad10040b
 
         readme_stats_list = []
         for i in range(0, n_data_unit):
             readme_stats_list.append(util.init_readme_stats())
 
-<<<<<<< HEAD
-        config_data['readme_stats_list'] = readme_stats_list
-        config_data['NEVT_SPECTRA'] = 0
-=======
         self.config_data['readme_stats_list'] = readme_stats_list
         self.config_data['NEVT_SPECTRA']      = 0
->>>>>>> ad10040b
         return
         # end init_data_unit
 
@@ -312,17 +291,7 @@
         survey   = self.config_inputs['args'].survey
         filters  = list(gpar.SURVEY_INFO['FILTERS'][survey])
 
-<<<<<<< HEAD
-        #global DATAKEY_LIST_RAW
-        prefix_list = [
-            gpar.HOSTKEY_PREFIX_MAG,
-            gpar.HOSTKEY_PREFIX_MAGERR,
-            gpar.HOSTKEY_PREFIX_SB
-        ]
-        for prefix in prefix_list:
-=======
         for prefix in gpar.HOSTKEY_PREFIX_LIST :
->>>>>>> ad10040b
             for band in filters:
                 datakey = f"{prefix}_{band}"
                 gpar.DATAKEY_LIST_RAW.append(datakey)
@@ -332,28 +301,6 @@
     def store_varlist_obs(self):
 
         # for fakes, tack on true mag to list of variables per obs
-<<<<<<< HEAD
-        fake      = config_inputs['args'].fake
-        survey    = config_inputs['args'].survey
-        varnames  = gpar.VARNAMES_OBS
-        varfmt    = gpar.VARNAMES_FMT
-        val_undef = gpar.VAL_UNDEFINED_LIST
-
-        # xxxx mark delete Nov 14 2021
-        #if fake :
-        #    varnames   += f" {VARNAME_TRUEMAG}"
-        #    varfmt     += f" 8.4f"
-        #    val_undef  += VAL_NULL
-        # xxxxxxxxx end mark xxxxxxxxx
-
-        # convert space-sep string list into python list
-        varlist_obs   = varnames.split()
-        varlist_fmt   = varfmt.split()    # format per var
-        vallist_undef = val_undef         # already a list
-
-        # check for unfilled PHOT columns to exclude
-        for var in self.exclude_varlist_obs():
-=======
         survey    = self.config_inputs['args'].survey
 
         varlist_obs   = gpar.VARNAMES_OBS_LIST    # var names
@@ -362,25 +309,16 @@
 
         # check for unfilled PHOT columns to exclude in output
         for var in self.exclude_varlist_obs() :
->>>>>>> ad10040b
             k          = varlist_obs.index(var)
             temp_obs   = varlist_obs.pop(k)
             temp_fmt   = varlist_fmt.pop(k)
             temp_undef = vallist_undef.pop(k)
 
-<<<<<<< HEAD
-        nvar = len(varlist_obs)
-        config_data['vallist_undef']  = vallist_undef
-        config_data['varlist_fmt']   = varlist_fmt
-        config_data['varlist_obs']   = varlist_obs
-        config_data['nvar_obs']      = nvar
-=======
         nvar    = len(varlist_obs)
         self.config_data['vallist_undef']  = vallist_undef
         self.config_data['varlist_fmt']    = varlist_fmt
         self.config_data['varlist_obs']    = varlist_obs
         self.config_data['nvar_obs']       = nvar
->>>>>>> ad10040b
 
         #print(f" xxx nvar={nvar}  varlist = {varlist}")
 
@@ -427,16 +365,6 @@
         ra       = d_raw[gpar.DATAKEY_RA]
         dec      = d_raw[gpar.DATAKEY_DEC]
 
-<<<<<<< HEAD
-        # if fake:
-        #     snana_flag_fake = gpar.SNANA_FLAG_FAKE
-        # else:
-        #     snana_flag_fake = gpar.SNANA_FLAG_DATA
-
-        snana_flag_fake = gpar.SNANA_FLAG_FAKE if fake else gpar.SNANA_FLAG_DATA
-
-        zcmb = util.helio_to_cmb(zhel, ra, dec)
-=======
         snana_flag_fake = gpar.SNANA_FLAG_DATA
 
         # is SIM_MAGOBS columm exists, label data type as FAKE
@@ -449,7 +377,6 @@
             zcmb      = util.helio_to_cmb(zhel, ra, dec)
         else:
             zcmb = gpar.VAL_NULL
->>>>>>> ad10040b
 
         # no urgency for loading MWEBV because TEXT->FITS translator
         # computes and stores MWEBV. However, if we want correct MWEBV
@@ -773,32 +700,6 @@
         return
         # end walltime_read_data
 
-<<<<<<< HEAD
-    def reset_data_event_dict(self):
-
-        # reset all data values to -9 to ensure that every
-        # key gets written to data files, even if read_event
-        # code fails to set a value.
-
-        raw_dict  = {}
-        calc_dict = {}
-        sim_dict  = {}
-
-        for key in gpar.DATAKEY_LIST_RAW:
-            raw_dict[key] = -9
-
-        for key in gpar.DATAKEY_LIST_CALC:
-            calc_dict[key] = -9
-
-        for key in gpar.DATAKEY_LIST_SIM:
-            sim_dict[key] = -9
-
-        return raw_dict, calc_dict, sim_dict
-
-        # end reset_data_event_dict
-
-=======
->>>>>>> ad10040b
     def update_readme_stats(self, data_event_dict):
 
         head_raw   = data_event_dict['head_raw']
